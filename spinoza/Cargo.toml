--- conflicted
+++ resolved
@@ -9,15 +9,10 @@
 double = []
 
 [dependencies]
-<<<<<<< HEAD
+arrayvec = "0.7.4"
 bytemuck = "1.13.1"
-clap = { version = "4.2.4", features = ["derive"] }
-comfy-table = "6.1.4"
-=======
-arrayvec = "0.7.4"
 clap = { version = "4.3.19", features = ["derive"] }
 comfy-table = "7.0.1"
->>>>>>> 53ab0a32
 env_logger = "0.10.0"
 num_cpus = "1.16.0"
 once_cell = "1.17.1"
